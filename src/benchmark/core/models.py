--- conflicted
+++ resolved
@@ -147,7 +147,7 @@
         """Returns the value of the key."""
         ...
 
-    def set(self, items: dict[str, str]) -> None:
+    def set(self, items: dict[str, str | None]) -> None:
         """Writes to relation_data."""
         if not self.relation:
             return
@@ -190,7 +190,6 @@
         else:
             self.set({LIFECYCLE_KEY: status})
 
-<<<<<<< HEAD
     @property
     def test_name(self) -> str | None:
         """Return the test name."""
@@ -201,18 +200,6 @@
         """Sets the test name."""
         self.set({"test_name": name})
 
-    @property
-    def stop(self) -> bool:
-        """Returns the value of the stop key."""
-        return self.relation_data.get(STOP_KEY, False)
-
-    @stop.setter
-    def stop(self, switch: bool) -> bool:
-        """Toggles the stop key value."""
-        self.set({STOP_KEY: switch})
-
-=======
->>>>>>> 177e5251
 
 class DatabaseState(RelationState):
     """State collection for the database relation."""
