--- conflicted
+++ resolved
@@ -123,22 +123,14 @@
         self.scope = scope
 
     @property
-<<<<<<< HEAD
-    def relation_data(self) -> RelationDataContent | dict[Any, Any]:
-=======
     def relation_data(self) -> MutableMapping[str, str]:
->>>>>>> 69f7982a
         """Returns the relation data."""
         if self.relation:
             return self.relation.data[self.component]
         return {}
 
     @property
-<<<<<<< HEAD
-    def remote_data(self) -> RelationDataContent | dict[Any, Any]:
-=======
     def remote_data(self) -> MutableMapping[str, str]:
->>>>>>> 69f7982a
         """Returns the remote relation data."""
         if not self.relation or self.scope != Scope.APP:
             return {}
@@ -212,7 +204,6 @@
         else:
             self.set({LIFECYCLE_KEY: status})
 
-<<<<<<< HEAD
     @property
     def test_name(self) -> str | None:
         """Return the test name."""
@@ -227,8 +218,6 @@
             return None
         self.relation.data[self.peer_app]["test_name"] = name
 
-=======
->>>>>>> 69f7982a
 
 class DatabaseState(RelationState):
     """State collection for the database relation."""
