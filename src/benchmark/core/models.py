--- conflicted
+++ resolved
@@ -127,17 +127,7 @@
     @property
     def relation_data(self) -> MutableMapping[str, str]:
         """Returns the relation data."""
-        if not self.relation:
-            return {}
-        return self.relation.data[self.component]
-
-    @property
-    def remote_data(self) -> MutableMapping[str, str]:
-        """Returns the remote relation data."""
-        if not self.relation or self.scope != Scope.APP:
-            return {}
-        return self.relation.data[self.relation.app]
-
+        if not self.relation:DPE-6374-add-integration-tests
     def __bool__(self) -> bool:
         """Boolean evaluation based on the existence of self.relation."""
         try:
@@ -220,22 +210,12 @@
         if not self.relation or not self.relation.data or not self.peer_app:
             return
 
-<<<<<<< HEAD
-        if not value and TEST_NAME_KEY in self.relation.data[self.peer_app]:
-            del self.relation.data[self.peer_app][TEST_NAME_KEY]
-            return
-
-        # The empty value makes no sense but pyright was not accepting value: str | None
-        # to be assigned to the dict below.
-        self.relation.data[self.peer_app][TEST_NAME_KEY] = value or ""
-=======
         if not value:
             if TEST_NAME_KEY in self.relation.data[self.peer_app]:
                 del self.relation.data[self.peer_app][TEST_NAME_KEY]
             return
 
         self.relation.data[self.peer_app][TEST_NAME_KEY] = value
->>>>>>> 71c0a10b
 
     @property
     def stop_directive(self) -> bool | None:
