# Copyright 2024 Canonical Ltd.
# See LICENSE file for licensing details.

"""The config manager class.

This class summarizes all the configuration needed for the workload execution
and returns a model containing that information.
"""

import logging
import os
import time
from abc import abstractmethod
from typing import Any, Optional

from jinja2 import DictLoader, Environment, FileSystemLoader, exceptions
from pydantic import ValidationError

from benchmark.core.models import (
    DatabaseState,
    DPBenchmarkWrapperOptionsModel,
    PeerState,
)
from benchmark.core.structured_config import BenchmarkCharmConfig
from benchmark.core.workload_base import WorkloadBase
from benchmark.literals import DPBenchmarkLifecycleTransition

# Log messages can be retrieved using juju debug-log
logger = logging.getLogger(__name__)


class ConfigManager:
    """Implements the config changes that happen on the workload."""

    def __init__(
        self,
        workload: WorkloadBase,
        database_state: DatabaseState,
        peer_state: PeerState,
        peers: list[str],
        config: BenchmarkCharmConfig,
        labels: str,
        is_leader: bool,
    ):
        self.workload = workload
        self.config = config
        self.peer_state = peer_state
        self.peers = peers
        self.database_state = database_state
        self.labels = labels
        self.is_leader = is_leader

    @abstractmethod
    def get_workload_params(self) -> dict[str, Any]:
        """Return the workload parameters."""
        ...

    def clean(self) -> bool:
        """Clean the benchmark service."""
        try:
            self.workload.disable()
            self.workload.remove(self.workload.paths.service)
            self.workload.reload()

            if self.is_leader:
                self.peer_state.test_name = None
                self.peer_state.stop_directive = None

        except Exception as e:
            logger.info(f"Error deleting topic: {e}")
        return self.is_cleaned()

    def is_cleaned(self) -> bool:
        """Checks if the benchmark service has passed its "prepare" status."""
<<<<<<< HEAD
        return self.peer_state.test_name is None
=======
        return bool(self.peer_state.test_name)
>>>>>>> 65e71def

    def get_execution_options(
        self,
    ) -> Optional[DPBenchmarkWrapperOptionsModel]:
        """Returns the execution options.

        Raises:
            DPBenchmarkMissingOptionsError: If the database is not ready.
        """
        if not (db := self.database_state.model()):
            # It means we are not yet ready. Return None
            # This check also serves to ensure we have only one valid relation at the time
            return None

        peer_list = self.peers
        peer_list.sort()
        try:
            return DPBenchmarkWrapperOptionsModel(
                test_name=self.peer_state.test_name or "",
                parallel_processes=self.config.parallel_processes,
                threads=self.config.threads,
                duration=self.config.duration,
                run_count=self.config.run_count,
                db_info=db,
                workload_name=self.config.workload_name,
                report_interval=self.config.report_interval,
                labels=self.labels,
                peers=",".join(peer_list),
            )
        except ValidationError:
            # Missing options
            logger.warning("get_execution_options: Missing options")
            return None

    def is_collecting(self) -> bool:
        """Check if the workload is collecting data."""
        # TODO: we define a way to check collection is finished.
        # For now, this feature is not available.
        return False

    def is_uploading(self) -> bool:
        """Check if the workload is uploading data."""
        # TODO: we define a way to check collection is finished.
        # For now, this feature is not available.
        return False

    def prepare(
        self,
    ) -> bool:
        """Prepare the benchmark service."""
        try:
            self._render_params(self.workload.paths.workload_params)
            self._render_service(
                DPBenchmarkLifecycleTransition.PREPARE,
                self.workload.paths.service,
            )
        except Exception as e:
            logger.error(f"Failed to prepare the benchmark service: {e}")
            return False

        if not self.is_leader:
            return True
        test_name_root = self.config.test_name or "benchmark"
        self.peer_state.test_name = f"{test_name_root}-{str(time.time())}"
        return True

    def is_prepared(
        self,
    ) -> bool:
        """Checks if the benchmark service has passed its "prepare" status."""
        return self._check(DPBenchmarkLifecycleTransition.PREPARE) and self.workload.is_halted()

    def run(
        self,
    ) -> bool:
        """Run the benchmark service."""
        try:
            self._render_params(self.workload.paths.workload_params)
            self._render_service(
                DPBenchmarkLifecycleTransition.RUN,
                self.workload.paths.service,
            )
            self.workload.reload()
            self.workload.restart()
        except Exception as e:
            logger.error(f"Failed to run the benchmark service: {e}")
            return False
        return self.is_running()

    def is_running(
        self,
    ) -> bool:
        """Checks if the benchmark service has passed its "prepare" status."""
        return self._check(DPBenchmarkLifecycleTransition.RUN) and self.workload.is_active()

    def stop(
        self,
    ) -> bool:
        """Stop the benchmark service."""
        try:
            return self.workload.halt()
        except Exception as e:
            logger.error(f"Failed to stop the benchmark service: {e}")
            return False

    def is_stopped(
        self,
    ) -> bool:
        """Checks if the benchmark service has passed its "prepare" status."""
        return self.workload.is_halted()

    def is_failed(
        self,
    ) -> bool:
        """Checks if the benchmark service has failed."""
        return self.workload.is_failed()

    def _render_params(
        self,
        dst_path: str,
    ) -> str | None:
        """Render the workload parameters."""
        return self._render(
            values=self.get_workload_params(),
            template_file=None,
            template_content=self.workload.workload_params_template,
            dst_filepath=dst_path,
        )

    def _render_service(
        self,
        transition: DPBenchmarkLifecycleTransition,
        dst_path: str | None = None,
    ) -> str | None:
        """Render the workload parameters."""
        if not (options := self.get_execution_options()):
            return None
        values = options.dict() | {
            "charm_root": os.environ.get("CHARM_DIR", ""),
            "command": transition.value,
        }
        return self._render(
            values=values,
            template_file=self.workload.paths.service_template,
            template_content=None,
            dst_filepath=dst_path,
        )

    def _check(
        self,
        transition: DPBenchmarkLifecycleTransition,
    ) -> bool:
        if not (
            os.path.exists(self.workload.paths.service)
            and os.path.exists(self.workload.paths.workload_params)
            and (values := self.get_execution_options())
        ):
            return False
        values = values.dict() | {
            "charm_root": self.workload.paths.charm_dir,
            "command": transition.value,
            "target_hosts": values.db_info.hosts,
        }
        compare_svc = "\n".join(
            self.workload.read(self.workload.paths.service) or ""
        ) == self._render(
            values=values,
            template_file=self.workload.paths.service_template,
            template_content=None,
            dst_filepath=None,
        )
        compare_params = "\n".join(
            self.workload.read(self.workload.paths.workload_params)
        ) == self._render(
            values=self.get_workload_params(),
            template_file=None,
            template_content=self.workload.workload_params_template,
            dst_filepath=None,
        )

        return compare_svc and compare_params

    def _render(
        self,
        values: dict[str, Any],
        template_file: str | None,
        template_content: str | None,
        dst_filepath: str | None = None,
    ) -> str | None:
        """Renders from a file or an string content and return final rendered value."""
        try:
            if template_file:
                template_env = Environment(loader=FileSystemLoader(self.workload.paths.templates))
                template = template_env.get_template(template_file)
            else:
                template_env = Environment(
                    loader=DictLoader({"workload_params": template_content or ""})
                )
                template = template_env.get_template("workload_params")
            content = template.render(values)
        except exceptions.TemplateNotFound as e:
            raise e
        if not dst_filepath:
            return content
        self.workload.write(content, dst_filepath)<|MERGE_RESOLUTION|>--- conflicted
+++ resolved
@@ -72,11 +72,7 @@
 
     def is_cleaned(self) -> bool:
         """Checks if the benchmark service has passed its "prepare" status."""
-<<<<<<< HEAD
         return self.peer_state.test_name is None
-=======
-        return bool(self.peer_state.test_name)
->>>>>>> 65e71def
 
     def get_execution_options(
         self,
