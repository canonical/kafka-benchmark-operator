--- conflicted
+++ resolved
@@ -12,12 +12,12 @@
 from abc import abstractmethod
 from typing import Any, Optional
 
-import pydantic
 from jinja2 import DictLoader, Environment, FileSystemLoader, exceptions
+from pydantic import ValidationError
 
 from benchmark.core.models import (
+    DatabaseState,
     DPBenchmarkWrapperOptionsModel,
-    DatabaseState,
 )
 from benchmark.core.structured_config import BenchmarkCharmConfig
 from benchmark.core.workload_base import WorkloadBase
@@ -37,7 +37,7 @@
         peers: list[str],
         config: BenchmarkCharmConfig,
         labels: str,
-        test_name: Optional[str] = None,
+        test_name: str,
     ):
         self.workload = workload
         self.config = config
@@ -46,7 +46,6 @@
         self.labels = labels
         self.test_name = test_name
 
-
     @abstractmethod
     def get_workload_params(self) -> dict[str, Any]:
         """Return the workload parameters."""
@@ -68,19 +67,6 @@
         """Checks if the benchmark service has passed its "prepare" status."""
         ...
 
-<<<<<<< HEAD
-=======
-    @property
-    def _test_name(self) -> str:
-        """Return the test name."""
-        return self.config.test_name or "dpe-benchmark"
-
-    @property
-    def test_name(self) -> str:
-        """Return the test name."""
-        return self._test_name + "-" + str(int(time.time()))
-
->>>>>>> 177e5251
     def get_execution_options(
         self,
     ) -> Optional[DPBenchmarkWrapperOptionsModel]:
@@ -93,38 +79,22 @@
             # It means we are not yet ready. Return None
             # This check also serves to ensure we have only one valid relation at the time
             return None
-<<<<<<< HEAD
         try:
             return DPBenchmarkWrapperOptionsModel(
                 test_name=self.test_name,
-                parallel_processes=self.config.get("parallel_processes"),
-                threads=self.config.get("threads"),
-                duration=self.config.get("duration"),
-                run_count=self.config.get("run_count"),
+                parallel_processes=self.config.parallel_processes,
+                threads=self.config.threads,
+                duration=self.config.duration,
+                run_count=self.config.run_count,
                 db_info=db,
-                workload_name=self.config.get("workload_name"),
-                report_interval=self.config.get("report_interval"),
-                workload_profile=self.config.get("workload_profile"),
+                workload_name=self.config.workload_name,
+                report_interval=self.config.report_interval,
                 labels=self.labels,
                 peers=",".join(self.peers),
             )
-        except pydantic.error_wrappers.ValidationError:
+        except ValidationError:
             # Missing options
             return None
-=======
-        return DPBenchmarkWrapperOptionsModel(
-            test_name=self.test_name,
-            parallel_processes=self.config.parallel_processes,
-            threads=self.config.threads,
-            duration=self.config.duration,
-            run_count=self.config.run_count,
-            db_info=db,
-            workload_name=self.config.workload_name,
-            report_interval=self.config.report_interval,
-            labels=self.labels,
-            peers=",".join(self.peers),
-        )
->>>>>>> 177e5251
 
     def is_collecting(self) -> bool:
         """Check if the workload is collecting data."""
@@ -222,15 +192,10 @@
         dst_path: str | None = None,
     ) -> str | None:
         """Render the workload parameters."""
-<<<<<<< HEAD
-        values = self.get_execution_options().dict() | {
-            "charm_root": self.workload.paths.charm_dir,
-=======
         if not (options := self.get_execution_options()):
             return None
         values = options.dict() | {
             "charm_root": os.environ.get("CHARM_DIR", ""),
->>>>>>> 177e5251
             "command": transition.value,
         }
         return self._render(
