--- conflicted
+++ resolved
@@ -16,16 +16,11 @@
 
 import logging
 import subprocess
-<<<<<<< HEAD
-import time
-from abc import ABC, abstractmethod
-=======
->>>>>>> 177e5251
 from typing import Any
 
 from charms.data_platform_libs.v0.data_models import TypedCharmBase
 from charms.grafana_agent.v0.cos_agent import COSAgentProvider
-from ops.charm import CharmEvents, CollectStatusEvent
+from ops.charm import CharmEvents
 from ops.framework import EventBase, EventSource
 from ops.model import BlockedStatus
 
@@ -137,34 +132,6 @@
         self.workload.install()
         self.peers.state.lifecycle = DPBenchmarkLifecycleState.UNSET
 
-<<<<<<< HEAD
-    def _on_collect_unit_status(self, _: CollectStatusEvent):
-        self.unit.status = self.lifecycle.status
-
-    def _on_check_collect(self, event: EventBase) -> None:
-        """Check if the upload is finished."""
-        if self.config_manager.is_collecting():
-            # Nothing to do, upload is still in progress
-            event.defer()
-            return
-
-        if self.unit.is_leader():
-            self.peers.state.set(DPBenchmarkLifecycleState.UPLOADING)
-            # Raise we are running an upload and we will check the status later
-            self.on.check_upload.emit()
-            return
-        self.peers.state.set(DPBenchmarkLifecycleState.FINISHED)
-
-    def _on_check_upload(self, event: EventBase) -> None:
-        """Check if the upload is finished."""
-        if self.config_manager.is_uploading():
-            # Nothing to do, upload is still in progress
-            event.defer()
-            return
-        self.peers.state.lifecycle = DPBenchmarkLifecycleState.FINISHED
-
-=======
->>>>>>> 177e5251
     def _on_update_status(self, event: EventBase | None = None) -> None:
         """Set status for the operator and finishes the service.
 
@@ -181,32 +148,12 @@
             self.unit.status = BlockedStatus("No database relation available")
             return
 
-<<<<<<< HEAD
-        # We need to narrow the options of workload_profile to the supported ones
-        if self.config.get("workload_profile") not in self.supported_workloads():
-            self.unit.status = BlockedStatus(
-                f"Unsupported workload: {self.config.get('workload_profile')}"
-            )
-            return
-
-=======
->>>>>>> 177e5251
         # Now, let's check if we need to update our lifecycle position
         self.update_state()
         self.unit.status = self.lifecycle.status
 
     def _on_config_changed(self, event: EventBase) -> None:
         """Config changed event."""
-<<<<<<< HEAD
-        # We need to narrow the options of workload_profile to the supported ones
-        if self.config.get("workload_profile") not in self.supported_workloads():
-            self.unit.status = BlockedStatus(
-                f"Unsupported workload: {self.config.get('workload_profile')}"
-            )
-            return
-
-=======
->>>>>>> 177e5251
         if not self.config_manager.is_prepared():
             # nothing to do: set the status and leave
             self._on_update_status()
@@ -233,115 +180,6 @@
 
     ###########################################################################
     #
-<<<<<<< HEAD
-    #  Action and Lifecycle Handlers
-    #
-    ###########################################################################
-
-    def _preflight_checks(self) -> bool:
-        """Check if we have the necessary relations."""
-        if len(self.peers.units()) > 0 and not bool(self.peers.state.get()):
-            return False
-        try:
-            return bool(self.database.state.get())
-        except DPBenchmarkMissingOptionsError:
-            return False
-
-    def on_prepare_action(self, event: EventBase) -> None:
-        """Process the prepare action."""
-        if not self._preflight_checks():
-            event.fail("Missing DB or S3 relations")
-            return
-
-        if not self.unit.is_leader():
-            event.fail("Only the leader can prepare the benchmark")
-            return
-
-        if not (state := self.lifecycle.next(DPBenchmarkLifecycleTransition.PREPARE)):
-            event.fail("Failed to prepare the benchmark: already done")
-            return
-
-        if state != DPBenchmarkLifecycleState.PREPARING:
-            event.fail(
-                "Another peer is already in prepare state. Wait or call clean action to reset."
-            )
-            return
-
-        # Generate a test name:
-        if self.peers.test_name:
-            # We already have one, we should inform we cannot prepare the environment
-            event.fail("Test name already set. Call clean action to reset.")
-        test_name = self.config.get("test_name") or "dpe-benchmark"
-        self.peers.test_name = f"{test_name}-{str(int(time.time()))}"
-        self.config_manager.test_name = self.peers.test_name
-
-        # We process the special case of PREPARE, as explained in lifecycle.make_transition()
-        if not self.config_manager.prepare():
-            event.fail("Failed to prepare the benchmark")
-            return
-
-        self.lifecycle.make_transition(state)
-        self.unit.status = self.lifecycle.status
-        event.set_results({"message": "Benchmark is being prepared"})
-
-    def on_run_action(self, event: EventBase) -> None:
-        """Process the run action."""
-        if not self._preflight_checks():
-            event.fail("Missing DB or S3 relations")
-            return
-
-        if not self.peers.test_name:
-            event.fail("Test name not set, prepare the benchmark first.")
-
-        if not self._process_action_transition(DPBenchmarkLifecycleTransition.RUN):
-            event.fail("Failed to run the benchmark")
-        event.set_results({"message": "Benchmark has started"})
-
-    def on_stop_action(self, event: EventBase) -> None:
-        """Process the stop action."""
-        if not self._preflight_checks():
-            event.fail("Missing DB or S3 relations")
-            return
-
-        if not self.peers.test_name:
-            event.fail("Test name not set, prepare the benchmark first.")
-
-        if not self._process_action_transition(DPBenchmarkLifecycleTransition.STOP):
-            event.fail("Failed to stop the benchmark")
-        event.set_results({"message": "Benchmark has stopped"})
-
-    def on_clean_action(self, event: EventBase) -> None:
-        """Process the clean action."""
-        if not self._preflight_checks():
-            event.fail("Missing DB or S3 relations")
-            return
-
-        if not self._process_action_transition(DPBenchmarkLifecycleTransition.CLEAN):
-            event.fail("Failed to clean the benchmark")
-
-        # Remove a test name:
-        if self.unit.is_leader() and self.peers.test_name:
-            self.peers.test_name = None
-            self.config_manager.test_name = self.peers.test_name
-
-        event.set_results({"message": "Benchmark is cleaning"})
-
-    def _process_action_transition(self, transition: DPBenchmarkLifecycleTransition) -> bool:
-        """Process the action."""
-        # First, check if we have an update in our lifecycle state
-        self._update_state()
-
-        if not (state := self.lifecycle.next(transition)):
-            return False
-
-        self.lifecycle.make_transition(state)
-        self.unit.status = self.lifecycle.status
-        return True
-
-    ###########################################################################
-    #
-=======
->>>>>>> 177e5251
     #  Helpers
     #
     ###########################################################################
