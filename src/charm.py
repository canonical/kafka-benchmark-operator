#!/usr/bin/env python3
# Copyright 2024 Canonical Ltd.
# See LICENSE file for licensing details.

"""This connects the benchmark service to the database and the grafana agent.

The first action after installing the benchmark charm and relating it to the different
apps, is to prepare the db. The user must run the prepare action to create the database.

The prepare action will run the benchmark prepare command to create the database and, at its
end, it sets a systemd target informing the service is ready.

The next step is to execute the run action. This action renders the systemd service file and
starts the service. If the target is missing, then service errors and returns an error to
the user.
"""

import logging
import os
from functools import cached_property
from typing import Any, Optional

import charms.operator_libs_linux.v0.apt as apt
import ops
from charms.data_platform_libs.v0.data_interfaces import KafkaRequires
from charms.kafka.v0.client import KafkaClient, NewTopic
from ops.charm import CharmBase
from ops.framework import EventBase
from ops.model import Application, BlockedStatus, Relation, Unit
from overrides import override

from benchmark.base_charm import DPBenchmarkCharmBase
from benchmark.core.models import (
    DatabaseState,
    DPBenchmarkBaseDatabaseModel,
)
from benchmark.core.structured_config import BenchmarkCharmConfig
from benchmark.core.workload_base import WorkloadBase
from benchmark.events.actions import ActionsHandler
from benchmark.events.db import DatabaseRelationHandler
from benchmark.events.peer import PeerRelationHandler
from benchmark.literals import (
    PEER_RELATION,
    DPBenchmarkLifecycleState,
    DPBenchmarkLifecycleTransition,
)
from benchmark.managers.config import ConfigManager
from benchmark.managers.lifecycle import LifecycleManager
<<<<<<< HEAD
from literals import CLIENT_RELATION_NAME, JAVA_VERSION, TOPIC_NAME
from models import WorkloadTypeParameters

# TODO: This file must go away once Kafka starts sharing its certificates via client relation
from tls import JavaTlsHandler, JavaTlsStoreManager
=======
from literals import CLIENT_RELATION_NAME, TOPIC_NAME
from models import KafkaBenchmarkCharmConfig
>>>>>>> 177e5251

# Log messages can be retrieved using juju debug-log
logger = logging.getLogger(__name__)


KAFKA_WORKER_PARAMS_TEMPLATE = """name: Kafka-benchmark
driverClass: io.openmessaging.benchmark.driver.kafka.KafkaBenchmarkDriver

# Kafka client-specific configuration
replicationFactor: {{ total_number_of_brokers }}

topicConfig: |
  min.insync.replicas={{ total_number_of_brokers }}

commonConfig: |
  security.protocol=SASL_PLAINTEXT
  {{ list_of_brokers_bootstrap }}
  sasl.mechanism=SCRAM-SHA-512
  sasl.jaas.config=org.apache.kafka.common.security.scram.ScramLoginModule required username="{{ username }}" password="{{ password }}";
  {% if truststore_path and truststore_pwd -%}
  security.protocol=SASL_SSL
  ssl.truststore.location={{ truststore_path }}
  ssl.truststore.password={{ truststore_pwd }}
  {%- endif %}
  {% if keystore_path and keystore_pwd -%}
  ssl.keystore.location={{ keystore_path }}
  ssl.keystore.password={{ keystore_pwd }}
  {%- endif %}
  ssl.client.auth={{ ssl_client_auth }}

producerConfig: |
  max.in.flight.requests.per.connection={{ threads }}
  retries=2147483647
  acks=all
  linger.ms=1
  batch.size=1048576

consumerConfig: |
  auto.offset.reset=earliest
  enable.auto.commit=false
  max.partition.fetch.bytes=10485760
"""

KAFKA_WORKLOAD_PARAMS_TEMPLATE = """name: {{ partitionsPerTopic }} producer / {{ partitionsPerTopic }} consumers on 1 topic

topics: 1
partitionsPerTopic: {{ partitionsPerTopic }}
messageSize: {{ messageSize }}
payloadFile: "{{ charm_root }}/openmessaging-benchmark/payload/payload-1Kb.data"
subscriptionsPerTopic: {{ partitionsPerTopic }}
consumerPerSubscription: 1
producersPerTopic: {{ partitionsPerTopic }}
producerRate: {{ producerRate }}
consumerBacklogSizeGB: 0
testDurationMinutes: {{ duration }}
"""

KAFKA_SYSTEMD_SERVICE_TEMPLATE = """[Unit]
Description=Service for controlling kafka openmessaging benchmark
Wants=network.target
Requires=network.target

[Service]
EnvironmentFile=-/etc/environment
Environment=PYTHONPATH={{ charm_root }}/lib:{{ charm_root }}/venv:{{ charm_root }}/src/benchmark/wrapper
ExecStart={{ charm_root }}/src/wrapper.py --test_name={{ test_name }} --command={{ command }} --is_coordinator={{ is_coordinator }} --workload={{ workload_name }} --threads={{ threads }} --parallel_processes={{ parallel_processes }} --duration={{ duration }} --peers={{ peers }} --extra_labels={{ labels }} {{ extra_config }}
Restart=no
KillSignal=SIGKILL
TimeoutSec=600
Type=simple
"""

WORKER_PARAMS_YAML_FILE = "worker_params.yaml"
TEN_YEARS_IN_MINUTES = 5_256_000


class KafkaDatabaseState(DatabaseState):
    """State collection for the database relation."""

    def __init__(
        self,
        component: Application | Unit,
        relation: Relation | None,
        data: dict[str, Any] = {},
        tls_relation: Relation | None = None,  # TODO: remove once Kafka emits the TLS data via client relation
    ):
        super().__init__(
            component=component,
            relation=relation,
            data=data,
        )
        self.database_key = "topic"
        # TODO: remove once Kafka emits the TLS data via client relation
        self.tls_relation = tls_relation

    @property
    @override
    def tls_ca(self) -> str | None:
        """Return the TLS CA."""
        if not super().tls_ca:
            return None
        self.tls_relation

    def get_full_state(self) -> DPBenchmarkBaseDatabaseModel | None:
        """Returns the value of the key."""
        if not self.relation or not (endpoints := self.remote_data.get("endpoints")):
            return None
        if not (dbmodel := super().model()):
            return None
        return DPBenchmarkBaseDatabaseModel(
            hosts=endpoints.split(","),
            unix_socket=dbmodel.unix_socket,
            username=dbmodel.username,
            password=dbmodel.password,
            db_name=dbmodel.db_name,
            tls=self.tls,
            tls_ca=self.tls_ca,
        )


class KafkaDatabaseRelationHandler(DatabaseRelationHandler):
    """Listens to all the DB-related events and react to them.

    This class will provide the charm with the necessary data to connect to the DB as
    well as the current relation status.
    """

    DATABASE_KEY = "topic"

    def __init__(
        self,
        charm: CharmBase,
        relation_name: str,
    ):
        super().__init__(charm, relation_name)
        self.consumer_prefix = f"{charm.model.name}-{charm.app.name}-benchmark-consumer"
        # We can have only one reference to a Requires object.
        # Hence, we will store it here:
        self._internal_client = KafkaRequires(
            self.charm,
            self.relation_name,
            TOPIC_NAME,
            extra_user_roles="admin",
            consumer_group_prefix=self.consumer_prefix,
        )

    @property
    @override
    def state(self) -> KafkaDatabaseState:
        """Returns the state of the database."""
        if not (
            self.relation and self.client and self.relation.id in self.client.fetch_relation_data()
        ):
            logger.error("Relation data not found")
            # We may have an error if the relation is gone but self.relation.id still exists
            # or if the relation is not found in the fetch_relation_data yet
            return KafkaDatabaseState(
                self.charm.app,
                None,
            )
        return KafkaDatabaseState(
            self.charm.app,
            self.relation,
            data=self.client.fetch_relation_data()[self.relation.id] | {},
        )

    @property
    @override
    def client(self) -> Any:
        """Returns the data_interfaces client corresponding to the database."""
        return self._internal_client

    def bootstrap_servers(self) -> list[str] | None:
        """Return the bootstrap servers."""
        if not self.state or not (model := self.state.model()):
            return None
        return model.hosts

    def tls(self) -> tuple[str | None, str | None]:
        """Return the TLS certificates."""
        if not self.state.tls_ca:
            return self.state.tls, None
        return self.state.tls, self.state.tls_ca


class KafkaPeersRelationHandler(PeerRelationHandler):
    """Listens to all the peer-related events and react to them."""

    @override
    def peers(self) -> list[str]:
        """Return the peers."""
        return [
            f"{self.relation.data[u]['ingress-address']}:{8080 + 2 * port}"
            for u in list(self.units()) + [self.this_unit()]
            for port in range(0, self.charm.config.get("parallel_processes"))
        ]


class KafkaConfigManager(ConfigManager):
    """The config manager class."""

    def __init__(
        self,
        workload: WorkloadBase,
        database_state: DatabaseState,
        java_tls: JavaTlsStoreManager,
        peers: list[str],
<<<<<<< HEAD
        config: dict[str, Any],
        is_leader: bool,
        test_name: Optional[str] = None,
        labels: Optional[str] = "",
=======
        config: BenchmarkCharmConfig,
        labels: str,
>>>>>>> 177e5251
    ):
        super().__init__(workload, database_state, peers, config, labels, test_name)
        self.worker_params_template = KAFKA_WORKER_PARAMS_TEMPLATE
        self.java_tls = java_tls
        self.is_leader = is_leader


    def _service_args(
        self, args: dict[str, Any], transition: DPBenchmarkLifecycleTransition
    ) -> dict[str, Any]:
        return args | {
            "charm_root": self.workload.paths.charm_dir,
            "command": transition.value,
            "is_coordinator": "" if not self.is_leader else "True",
        }


    @override
    def _render_service(
        self,
        transition: DPBenchmarkLifecycleTransition,
        dst_path: str | None = None,
    ) -> str | None:
        """Render the workload parameters."""
<<<<<<< HEAD
        values = self._service_args(self.get_execution_options().dict(), transition)
=======
        if not (options := self.get_execution_options()):
            return None
        values = options.dict() | {
            "charm_root": os.environ.get("CHARM_DIR", ""),
            "command": transition.value,
        }
>>>>>>> 177e5251
        return self._render(
            values=values,
            template_file=None,
            template_content=KAFKA_SYSTEMD_SERVICE_TEMPLATE,
            dst_filepath=dst_path,
        )

    @override
    def _check(
        self,
        transition: DPBenchmarkLifecycleTransition,
    ) -> bool:
        if not (
            os.path.exists(self.workload.paths.service)
            and os.path.exists(self.workload.paths.workload_params)
            and (values := self.get_execution_options())
        ):
            return False
        values = self._service_args(values.dict(), transition)
        compare_svc = "\n".join(self.workload.read(self.workload.paths.service)) == self._render(
            values=values,
            template_file=None,
            template_content=KAFKA_SYSTEMD_SERVICE_TEMPLATE,
            dst_filepath=None,
        )
        compare_params = "\n".join(
            self.workload.read(self.workload.paths.workload_params)
        ) == self._render(
            values=self.get_workload_params(),
            template_file=None,
            template_content=self.workload.workload_params_template,
            dst_filepath=None,
        )
        return compare_svc and compare_params

    def get_worker_params(self) -> dict[str, Any]:
        """Return the workload parameters."""
<<<<<<< HEAD
        # Generate the truststore, if applicable
        self.java_tls.set()
=======
        if not (db := self.database_state.model()):
            return {}
>>>>>>> 177e5251

        db = self.database.state.get()
        return {
<<<<<<< HEAD
            "total_number_of_brokers": len(self.database.bootstrap_servers()) - 1,
=======
            "total_number_of_brokers": len(self.peers) + 1,
>>>>>>> 177e5251
            # We cannot have quotes nor brackets in this string.
            # Therefore, we render the entire line instead
            "list_of_brokers_bootstrap": "bootstrap.servers={}".format(
                ",".join(db.hosts) if db.hosts else ""
            ),
            "username": db.username,
            "password": db.password,
<<<<<<< HEAD
            "threads": self.config.get("threads", 1) if self.config.get("threads") > 0 else 1,
            "truststore_path": self.java_tls.java_paths.truststore,
            "truststore_pwd": self.java_tls.truststore_pwd,
            "ssl_client_auth": "none",
=======
            "threads": self.config.threads if self.config.threads > 0 else 1,
>>>>>>> 177e5251
        }

    def _render_worker_params(
        self,
        dst_path: str | None = None,
    ) -> str | None:
        """Render the worker parameters."""
        return self._render(
            values=self.get_worker_params(),
            template_file=None,
            template_content=self.worker_params_template,
            dst_filepath=dst_path,
        )

    @override
    def get_workload_params(self) -> dict[str, Any]:
        """Return the worker parameters."""
        workload = WorkloadTypeParameters[self.config.get("workload_profile")]
        return {
            "partitionsPerTopic": self.config.parallel_processes,
            "duration": int(self.config.duration / 60)
            if self.config.duration > 0
            else TEN_YEARS_IN_MINUTES,
            "charm_root": self.workload.paths.charm_dir,
            "producerRate": workload.producer_rate,
            "messageSize": workload.message_size,
        }

    @override
    def _render_params(
        self,
        dst_path: str,
    ) -> str | None:
        """Render the workload parameters.

        Overloaded as we need more than one file to be rendered.

        This extra file will rendered in the same folder as `dst_path`, but with a different name.
        """
        super()._render_params(dst_path)
        self._render_worker_params(
            os.path.join(
                os.path.dirname(os.path.abspath(dst_path)),
                WORKER_PARAMS_YAML_FILE,
            )
        )

    @override
    def prepare(self) -> bool:
        """Prepare the benchmark service."""
        super().prepare()

        # First, clean if a topic already existed
        self.clean()
        try:
<<<<<<< HEAD
            topic = NewTopic(
                name=self.database.state.get().db_name,
                num_partitions=self.config.get("parallel_processes"),
                replication_factor=self.client.replication_factor,
            )
            self.client.create_topic(topic)
=======
            if model := self.database_state.model():
                topic = NewTopic(
                    name=model.db_name,
                    num_partitions=self.config.threads * self.config.parallel_processes,
                    replication_factor=self.client.replication_factor,
                )
                self.client.create_topic(topic)
            else:
                logger.warning("No database model found")
                return False
>>>>>>> 177e5251
        except Exception as e:
            logger.debug(f"Error creating topic: {e}")

        # We may fail to create the topic, as the relation has been recently stablished
        return self.is_prepared()

    @override
    def is_prepared(self) -> bool:
        """Checks if the benchmark service has passed its "prepare" status."""
        try:
            if model := self.database_state.model():
                return model.db_name in self.client._admin_client.list_topics()
        except Exception as e:
            logger.info(f"Error describing topic: {e}")
        return False

    @override
    def clean(self) -> bool:
        """Clean the benchmark service."""
        try:
<<<<<<< HEAD
            self.client.delete_topics([self.database.state.get().db_name])
            self.workload.remove(self.workload.paths.service)
            self.workload.reload()

=======
            if model := self.database_state.model():
                self.client.delete_topics([model.db_name])
>>>>>>> 177e5251
        except Exception as e:
            logger.info(f"Error deleting topic: {e}")
        return self.is_cleaned()

    @override
    def is_cleaned(self) -> bool:
        """Checks if the benchmark service has passed its "prepare" status."""
        try:
            if not (model := self.database_state.model()):
                return False
            return model.db_name not in self.client._admin_client.list_topics()
        except Exception as e:
            logger.info(f"Error describing topic: {e}")
            return False

    @cached_property
    def client(self) -> KafkaClient:
        """Return the Kafka client."""
<<<<<<< HEAD
        has_tls_ca = False
        if os.path.exists(self.java_tls.java_paths.ca):
            has_tls_ca = True

        state = self.database.state.get()
=======
        if not (state := self.database_state.model()):
            return KafkaClient(
                servers=[],
                username=None,
                password=None,
                security_protocol="SASL_PLAINTEXT",
                replication_factor=1,
            )
>>>>>>> 177e5251
        return KafkaClient(
            servers=state.hosts or [],
            username=state.username,
            password=state.password,
<<<<<<< HEAD
            security_protocol="SASL_SSL" if has_tls_ca else "SASL_PLAINTEXT",
            cafile_path=self.java_tls.java_paths.ca,
            certfile_path=None,
            replication_factor=len(self.database.bootstrap_servers()) - 1,
        )


class KafkaLifecycleManager(LifecycleManager):
    """The lifecycle manager class.

    There is one extra case we must consider: before moving to running, we need to ensure
    all the peers are in the same state are already running.
    """

    def __init__(
        self,
        peers: PeerRelationHandler,
        config_manager: ConfigManager,
        is_leader: bool = False,
    ):
        super().__init__(peers, config_manager)
        self.is_leader = is_leader

    @override
    def _peers_state(self) -> DPBenchmarkLifecycleState | None:
        next_state = super()._peers_state()

        # Now, there is a special rule: if we are the leader unit, we can only move to RUNNING
        # if all the peers are already running or if peer count is zero
        if not self.is_leader:
            return next_state

        # Check the special case for running && leader
        if next_state == DPBenchmarkLifecycleState.RUNNING:
            if len(self.peers.units()) == 0:
                return DPBenchmarkLifecycleState.RUNNING
            # Now, as we are not the only unit and we are the leader, we must ensure everyone
            # is in RUNNING state before moving forward:
            if self.check_all_peers_in_state(DPBenchmarkLifecycleState.RUNNING):
                return DPBenchmarkLifecycleState.RUNNING

            # None of the conditions met, we return an empty state
            return None

        return next_state
=======
            security_protocol="SASL_SSL" if (state.tls or state.tls_ca) else "SASL_PLAINTEXT",
            cafile_path=state.tls_ca,
            certfile_path=state.tls,
            replication_factor=len(self.peers) + 1,
        )


class KafkaBenchmarkActionsHandler(ActionsHandler):
    """Handle the actions for the benchmark charm."""

    def __init__(self, charm: DPBenchmarkCharmBase):
        """Initialize the class."""
        super().__init__(charm)
        self.config: BenchmarkCharmConfig = charm.config

    @override
    def _preflight_checks(self) -> bool:
        """Check if we have the necessary relations.

        In kafka case, we need the client relation to be able to connect to the database.
        """
        if int(self.config.parallel_processes) < 2:
            logger.error("The number of parallel processes must be greater than 1.")
            self.unit.status = BlockedStatus(
                "The number of parallel processes must be greater than 1."
            )
            return False
        return self._preflight_checks()
>>>>>>> 177e5251


class KafkaBenchmarkOperator(DPBenchmarkCharmBase):
    """Charm the service."""

    config_type = KafkaBenchmarkCharmConfig

    def __init__(self, *args):
        super().__init__(*args, db_relation_name=CLIENT_RELATION_NAME)

        self.workload_params_template = KAFKA_WORKLOAD_PARAMS_TEMPLATE
        self.labels = ",".join([self.model.name, self.unit.name.replace("/", "-")])

        self.database = KafkaDatabaseRelationHandler(
            self,
            CLIENT_RELATION_NAME,
        )
        self.peer_handler = KafkaPeersRelationHandler(self, PEER_RELATION)
        self.tls_handler = JavaTlsHandler(self)

        self.config_manager = KafkaConfigManager(
            workload=self.workload,
<<<<<<< HEAD
            database=self.database.state,
            java_tls=self.java_tls_manager,
            peer=self.peers.peers(),
=======
            database_state=self.database.state,
            peers=self.peer_handler.peers(),
>>>>>>> 177e5251
            config=self.config,
            is_leader=self.unit.is_leader(),
            labels=self.labels,
            test_name=self.peers.test_name,
        )

        self.lifecycle = KafkaLifecycleManager(
            self.peers, self.config_manager, self.unit.is_leader()
        )

        self.lifecycle = LifecycleManager(
            self.peers.all_unit_states(),
            self.peers.this_unit(),
            self.config_manager,
        )
        self.actions = KafkaBenchmarkActionsHandler(self)

        self.framework.observe(self.database.on.db_config_update, self._on_config_changed)

    @override
    def _on_install(self, _: EventBase) -> None:
        """Install the charm."""
        apt.add_package(f"openjdk-{JAVA_VERSION}-jre", update_cache=True)

    @override
<<<<<<< HEAD
    def _preflight_checks(self) -> bool:
        """Check if we have the necessary relations.

        In kafka case, we need the client relation to be able to connect to the database.
        """
        if self.config.get("parallel_processes") * (len(self.peers.units()) + 1) < 2:
            logger.error("The number of parallel processes must be greater than 1.")
            self.unit.status = BlockedStatus(
                "The number of parallel processes or peers must be greater than 1."
            )
            return False
        return super()._preflight_checks()

    @override
    def on_run_action(self, event: EventBase) -> None:
        """Process the run action.

        This method avoids execution of RUN if this unit is a leader. Only non-leaders can
        kickstart the RUN logic as we need all non-leaders to be RUNNING before leader can start.
        """
        if self.unit.is_leader():
            event.fail("Only non-leaders can start the benchmark")
            return
        super().on_run_action(event)

    @override
=======
>>>>>>> 177e5251
    def _on_config_changed(self, event):
        """Handle the config changed event."""
        if not self.actions._preflight_checks():
            event.defer()
            return
        return super()._on_config_changed(event)

<<<<<<< HEAD
    @override
    def supported_workloads(self) -> list[str]:
        """List of supported workloads."""
        return list(WorkloadTypeParameters.keys())

=======
>>>>>>> 177e5251

if __name__ == "__main__":
    ops.main(KafkaBenchmarkOperator)<|MERGE_RESOLUTION|>--- conflicted
+++ resolved
@@ -18,7 +18,7 @@
 import logging
 import os
 from functools import cached_property
-from typing import Any, Optional
+from typing import Any
 
 import charms.operator_libs_linux.v0.apt as apt
 import ops
@@ -33,6 +33,7 @@
 from benchmark.core.models import (
     DatabaseState,
     DPBenchmarkBaseDatabaseModel,
+    PeerState,
 )
 from benchmark.core.structured_config import BenchmarkCharmConfig
 from benchmark.core.workload_base import WorkloadBase
@@ -46,16 +47,11 @@
 )
 from benchmark.managers.config import ConfigManager
 from benchmark.managers.lifecycle import LifecycleManager
-<<<<<<< HEAD
 from literals import CLIENT_RELATION_NAME, JAVA_VERSION, TOPIC_NAME
-from models import WorkloadTypeParameters
+from models import KafkaBenchmarkCharmConfig, WorkloadTypeParameters
 
 # TODO: This file must go away once Kafka starts sharing its certificates via client relation
 from tls import JavaTlsHandler, JavaTlsStoreManager
-=======
-from literals import CLIENT_RELATION_NAME, TOPIC_NAME
-from models import KafkaBenchmarkCharmConfig
->>>>>>> 177e5251
 
 # Log messages can be retrieved using juju debug-log
 logger = logging.getLogger(__name__)
@@ -140,7 +136,8 @@
         component: Application | Unit,
         relation: Relation | None,
         data: dict[str, Any] = {},
-        tls_relation: Relation | None = None,  # TODO: remove once Kafka emits the TLS data via client relation
+        tls_relation: Relation
+        | None = None,  # TODO: remove once Kafka emits the TLS data via client relation
     ):
         super().__init__(
             component=component,
@@ -159,8 +156,9 @@
             return None
         self.tls_relation
 
-    def get_full_state(self) -> DPBenchmarkBaseDatabaseModel | None:
-        """Returns the value of the key."""
+    @override
+    def model(self) -> DPBenchmarkBaseDatabaseModel | None:
+        """Returns the database model."""
         if not self.relation or not (endpoints := self.remote_data.get("endpoints")):
             return None
         if not (dbmodel := super().model()):
@@ -263,21 +261,15 @@
         database_state: DatabaseState,
         java_tls: JavaTlsStoreManager,
         peers: list[str],
-<<<<<<< HEAD
-        config: dict[str, Any],
+        config: BenchmarkCharmConfig,
         is_leader: bool,
-        test_name: Optional[str] = None,
-        labels: Optional[str] = "",
-=======
-        config: BenchmarkCharmConfig,
-        labels: str,
->>>>>>> 177e5251
+        test_name: str,
+        labels: str = "",
     ):
         super().__init__(workload, database_state, peers, config, labels, test_name)
         self.worker_params_template = KAFKA_WORKER_PARAMS_TEMPLATE
         self.java_tls = java_tls
         self.is_leader = is_leader
-
 
     def _service_args(
         self, args: dict[str, Any], transition: DPBenchmarkLifecycleTransition
@@ -288,7 +280,6 @@
             "is_coordinator": "" if not self.is_leader else "True",
         }
 
-
     @override
     def _render_service(
         self,
@@ -296,16 +287,9 @@
         dst_path: str | None = None,
     ) -> str | None:
         """Render the workload parameters."""
-<<<<<<< HEAD
-        values = self._service_args(self.get_execution_options().dict(), transition)
-=======
         if not (options := self.get_execution_options()):
             return None
-        values = options.dict() | {
-            "charm_root": os.environ.get("CHARM_DIR", ""),
-            "command": transition.value,
-        }
->>>>>>> 177e5251
+        values = self._service_args(options.dict(), transition)
         return self._render(
             values=values,
             template_file=None,
@@ -343,21 +327,12 @@
 
     def get_worker_params(self) -> dict[str, Any]:
         """Return the workload parameters."""
-<<<<<<< HEAD
         # Generate the truststore, if applicable
         self.java_tls.set()
-=======
         if not (db := self.database_state.model()):
             return {}
->>>>>>> 177e5251
-
-        db = self.database.state.get()
         return {
-<<<<<<< HEAD
-            "total_number_of_brokers": len(self.database.bootstrap_servers()) - 1,
-=======
             "total_number_of_brokers": len(self.peers) + 1,
->>>>>>> 177e5251
             # We cannot have quotes nor brackets in this string.
             # Therefore, we render the entire line instead
             "list_of_brokers_bootstrap": "bootstrap.servers={}".format(
@@ -365,14 +340,10 @@
             ),
             "username": db.username,
             "password": db.password,
-<<<<<<< HEAD
-            "threads": self.config.get("threads", 1) if self.config.get("threads") > 0 else 1,
+            "threads": self.config.threads if self.config.threads > 0 else 1,
             "truststore_path": self.java_tls.java_paths.truststore,
             "truststore_pwd": self.java_tls.truststore_pwd,
             "ssl_client_auth": "none",
-=======
-            "threads": self.config.threads if self.config.threads > 0 else 1,
->>>>>>> 177e5251
         }
 
     def _render_worker_params(
@@ -390,7 +361,7 @@
     @override
     def get_workload_params(self) -> dict[str, Any]:
         """Return the worker parameters."""
-        workload = WorkloadTypeParameters[self.config.get("workload_profile")]
+        workload = WorkloadTypeParameters[self.config.workload_name]
         return {
             "partitionsPerTopic": self.config.parallel_processes,
             "duration": int(self.config.duration / 60)
@@ -428,14 +399,6 @@
         # First, clean if a topic already existed
         self.clean()
         try:
-<<<<<<< HEAD
-            topic = NewTopic(
-                name=self.database.state.get().db_name,
-                num_partitions=self.config.get("parallel_processes"),
-                replication_factor=self.client.replication_factor,
-            )
-            self.client.create_topic(topic)
-=======
             if model := self.database_state.model():
                 topic = NewTopic(
                     name=model.db_name,
@@ -446,7 +409,6 @@
             else:
                 logger.warning("No database model found")
                 return False
->>>>>>> 177e5251
         except Exception as e:
             logger.debug(f"Error creating topic: {e}")
 
@@ -467,15 +429,11 @@
     def clean(self) -> bool:
         """Clean the benchmark service."""
         try:
-<<<<<<< HEAD
-            self.client.delete_topics([self.database.state.get().db_name])
+            if model := self.database_state.model():
+                self.client.delete_topics([model.db_name])
             self.workload.remove(self.workload.paths.service)
             self.workload.reload()
 
-=======
-            if model := self.database_state.model():
-                self.client.delete_topics([model.db_name])
->>>>>>> 177e5251
         except Exception as e:
             logger.info(f"Error deleting topic: {e}")
         return self.is_cleaned()
@@ -494,13 +452,10 @@
     @cached_property
     def client(self) -> KafkaClient:
         """Return the Kafka client."""
-<<<<<<< HEAD
         has_tls_ca = False
         if os.path.exists(self.java_tls.java_paths.ca):
             has_tls_ca = True
 
-        state = self.database.state.get()
-=======
         if not (state := self.database_state.model()):
             return KafkaClient(
                 servers=[],
@@ -509,62 +464,14 @@
                 security_protocol="SASL_PLAINTEXT",
                 replication_factor=1,
             )
->>>>>>> 177e5251
         return KafkaClient(
             servers=state.hosts or [],
             username=state.username,
             password=state.password,
-<<<<<<< HEAD
             security_protocol="SASL_SSL" if has_tls_ca else "SASL_PLAINTEXT",
             cafile_path=self.java_tls.java_paths.ca,
             certfile_path=None,
-            replication_factor=len(self.database.bootstrap_servers()) - 1,
-        )
-
-
-class KafkaLifecycleManager(LifecycleManager):
-    """The lifecycle manager class.
-
-    There is one extra case we must consider: before moving to running, we need to ensure
-    all the peers are in the same state are already running.
-    """
-
-    def __init__(
-        self,
-        peers: PeerRelationHandler,
-        config_manager: ConfigManager,
-        is_leader: bool = False,
-    ):
-        super().__init__(peers, config_manager)
-        self.is_leader = is_leader
-
-    @override
-    def _peers_state(self) -> DPBenchmarkLifecycleState | None:
-        next_state = super()._peers_state()
-
-        # Now, there is a special rule: if we are the leader unit, we can only move to RUNNING
-        # if all the peers are already running or if peer count is zero
-        if not self.is_leader:
-            return next_state
-
-        # Check the special case for running && leader
-        if next_state == DPBenchmarkLifecycleState.RUNNING:
-            if len(self.peers.units()) == 0:
-                return DPBenchmarkLifecycleState.RUNNING
-            # Now, as we are not the only unit and we are the leader, we must ensure everyone
-            # is in RUNNING state before moving forward:
-            if self.check_all_peers_in_state(DPBenchmarkLifecycleState.RUNNING):
-                return DPBenchmarkLifecycleState.RUNNING
-
-            # None of the conditions met, we return an empty state
-            return None
-
-        return next_state
-=======
-            security_protocol="SASL_SSL" if (state.tls or state.tls_ca) else "SASL_PLAINTEXT",
-            cafile_path=state.tls_ca,
-            certfile_path=state.tls,
-            replication_factor=len(self.peers) + 1,
+            replication_factor=len(self.peers) - 1,
         )
 
 
@@ -589,75 +496,6 @@
             )
             return False
         return self._preflight_checks()
->>>>>>> 177e5251
-
-
-class KafkaBenchmarkOperator(DPBenchmarkCharmBase):
-    """Charm the service."""
-
-    config_type = KafkaBenchmarkCharmConfig
-
-    def __init__(self, *args):
-        super().__init__(*args, db_relation_name=CLIENT_RELATION_NAME)
-
-        self.workload_params_template = KAFKA_WORKLOAD_PARAMS_TEMPLATE
-        self.labels = ",".join([self.model.name, self.unit.name.replace("/", "-")])
-
-        self.database = KafkaDatabaseRelationHandler(
-            self,
-            CLIENT_RELATION_NAME,
-        )
-        self.peer_handler = KafkaPeersRelationHandler(self, PEER_RELATION)
-        self.tls_handler = JavaTlsHandler(self)
-
-        self.config_manager = KafkaConfigManager(
-            workload=self.workload,
-<<<<<<< HEAD
-            database=self.database.state,
-            java_tls=self.java_tls_manager,
-            peer=self.peers.peers(),
-=======
-            database_state=self.database.state,
-            peers=self.peer_handler.peers(),
->>>>>>> 177e5251
-            config=self.config,
-            is_leader=self.unit.is_leader(),
-            labels=self.labels,
-            test_name=self.peers.test_name,
-        )
-
-        self.lifecycle = KafkaLifecycleManager(
-            self.peers, self.config_manager, self.unit.is_leader()
-        )
-
-        self.lifecycle = LifecycleManager(
-            self.peers.all_unit_states(),
-            self.peers.this_unit(),
-            self.config_manager,
-        )
-        self.actions = KafkaBenchmarkActionsHandler(self)
-
-        self.framework.observe(self.database.on.db_config_update, self._on_config_changed)
-
-    @override
-    def _on_install(self, _: EventBase) -> None:
-        """Install the charm."""
-        apt.add_package(f"openjdk-{JAVA_VERSION}-jre", update_cache=True)
-
-    @override
-<<<<<<< HEAD
-    def _preflight_checks(self) -> bool:
-        """Check if we have the necessary relations.
-
-        In kafka case, we need the client relation to be able to connect to the database.
-        """
-        if self.config.get("parallel_processes") * (len(self.peers.units()) + 1) < 2:
-            logger.error("The number of parallel processes must be greater than 1.")
-            self.unit.status = BlockedStatus(
-                "The number of parallel processes or peers must be greater than 1."
-            )
-            return False
-        return super()._preflight_checks()
 
     @override
     def on_run_action(self, event: EventBase) -> None:
@@ -671,9 +509,96 @@
             return
         super().on_run_action(event)
 
-    @override
-=======
->>>>>>> 177e5251
+
+class KafkaLifecycleManager(LifecycleManager):
+    """The lifecycle manager class.
+
+    There is one extra case we must consider: before moving to running, we need to ensure
+    all the peers are in the same state are already running.
+    """
+
+    def __init__(
+        self,
+        peers: dict[Unit, PeerState],
+        this_unit: Unit,
+        config_manager: ConfigManager,
+        is_leader: bool = False,
+    ):
+        super().__init__(peers, this_unit, config_manager)
+        self.is_leader = is_leader
+
+    @override
+    def _peers_state(self) -> DPBenchmarkLifecycleState | None:
+        next_state = super()._peers_state()
+
+        # Now, there is a special rule: if we are the leader unit, we can only move to RUNNING
+        # if all the peers are already running or if peer count is zero
+        if not self.is_leader:
+            return next_state
+
+        # Check the special case for running && leader
+        if next_state == DPBenchmarkLifecycleState.RUNNING:
+            if len(self.peers.keys()) == 0:
+                return DPBenchmarkLifecycleState.RUNNING
+            # Now, as we are not the only unit and we are the leader, we must ensure everyone
+            # is in RUNNING state before moving forward:
+            if self.check_all_peers_in_state(DPBenchmarkLifecycleState.RUNNING):
+                return DPBenchmarkLifecycleState.RUNNING
+
+            # None of the conditions met, we return an empty state
+            return None
+
+        return next_state
+
+
+class KafkaBenchmarkOperator(DPBenchmarkCharmBase):
+    """Charm the service."""
+
+    config_type = KafkaBenchmarkCharmConfig
+
+    def __init__(self, *args):
+        super().__init__(*args, db_relation_name=CLIENT_RELATION_NAME)
+
+        self.workload_params_template = KAFKA_WORKLOAD_PARAMS_TEMPLATE
+        self.labels = ",".join([self.model.name, self.unit.name.replace("/", "-")])
+
+        self.database = KafkaDatabaseRelationHandler(
+            self,
+            CLIENT_RELATION_NAME,
+        )
+        self.peer_handler = KafkaPeersRelationHandler(self, PEER_RELATION)
+        self.tls_handler = JavaTlsHandler(self)
+
+        self.config_manager = KafkaConfigManager(
+            workload=self.workload,
+            database_state=self.database.state,
+            java_tls=self.java_tls_manager,
+            peers=self.peer_handler.peers(),
+            config=self.config,
+            is_leader=self.unit.is_leader(),
+            labels=self.labels,
+            test_name=self.peers.test_name or "",
+        )
+
+        self.lifecycle = KafkaLifecycleManager(
+            self.peers, self.config_manager, self.unit.is_leader()
+        )
+
+        self.lifecycle = LifecycleManager(
+            self.peers.all_unit_states(),
+            self.peers.this_unit(),
+            self.config_manager,
+        )
+        self.actions = KafkaBenchmarkActionsHandler(self)
+
+        self.framework.observe(self.database.on.db_config_update, self._on_config_changed)
+
+    @override
+    def _on_install(self, _: EventBase) -> None:
+        """Install the charm."""
+        apt.add_package(f"openjdk-{JAVA_VERSION}-jre", update_cache=True)
+
+    @override
     def _on_config_changed(self, event):
         """Handle the config changed event."""
         if not self.actions._preflight_checks():
@@ -681,14 +606,6 @@
             return
         return super()._on_config_changed(event)
 
-<<<<<<< HEAD
-    @override
-    def supported_workloads(self) -> list[str]:
-        """List of supported workloads."""
-        return list(WorkloadTypeParameters.keys())
-
-=======
->>>>>>> 177e5251
 
 if __name__ == "__main__":
     ops.main(KafkaBenchmarkOperator)