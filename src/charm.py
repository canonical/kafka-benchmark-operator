--- conflicted
+++ resolved
@@ -51,7 +51,15 @@
 )
 from benchmark.managers.config import ConfigManager
 from benchmark.managers.lifecycle import LifecycleManager
-from literals import CLIENT_RELATION_NAME, INITIAL_PORT, JAVA_VERSION, PORT_JUMP, TOPIC_NAME, TEN_YEARS_IN_MINUTES, WORKER_PARAMS_YAML_FILE
+from literals import (
+    CLIENT_RELATION_NAME,
+    INITIAL_PORT,
+    JAVA_VERSION,
+    PORT_JUMP,
+    TEN_YEARS_IN_MINUTES,
+    TOPIC_NAME,
+    WORKER_PARAMS_YAML_FILE,
+)
 from models import KafkaBenchmarkCharmConfig, WorkloadTypeParameters
 
 # TODO: This line must go away once Kafka starts sharing its certificates via client relation
@@ -61,79 +69,6 @@
 logger = logging.getLogger(__name__)
 
 
-<<<<<<< HEAD
-KAFKA_WORKER_PARAMS_TEMPLATE = """name: Kafka-benchmark
-driverClass: io.openmessaging.benchmark.driver.kafka.KafkaBenchmarkDriver
-
-# Kafka client-specific configuration
-replicationFactor: {{ total_number_of_brokers }}
-
-topicConfig: |
-  min.insync.replicas={{ total_number_of_brokers - 1 }}
-
-commonConfig: |
-  security.protocol=SASL_PLAINTEXT
-  {{ list_of_brokers_bootstrap }}
-  sasl.mechanism=SCRAM-SHA-512
-  sasl.jaas.config=org.apache.kafka.common.security.scram.ScramLoginModule required username="{{ username }}" password="{{ password }}";
-  {% if truststore_path and truststore_pwd -%}
-  security.protocol=SASL_SSL
-  ssl.truststore.location={{ truststore_path }}
-  ssl.truststore.password={{ truststore_pwd }}
-  {%- endif %}
-  {% if keystore_path and keystore_pwd -%}
-  ssl.keystore.location={{ keystore_path }}
-  ssl.keystore.password={{ keystore_pwd }}
-  {%- endif %}
-  ssl.client.auth={{ ssl_client_auth }}
-
-producerConfig: |
-  max.in.flight.requests.per.connection={{ threads }}
-  retries=2147483647
-  acks=all
-  linger.ms=1
-  batch.size=1048576
-
-consumerConfig: |
-  auto.offset.reset=earliest
-  enable.auto.commit=false
-  max.partition.fetch.bytes=10485760
-"""
-
-KAFKA_WORKLOAD_PARAMS_TEMPLATE = """name: {{ partitionsPerTopic }} producer / {{ partitionsPerTopic }} consumers on 1 topic
-
-topics: 1
-partitionsPerTopic: {{ partitionsPerTopic }}
-messageSize: {{ messageSize }}
-payloadFile: "{{ charm_root }}/openmessaging-benchmark/payload/payload-1Kb.data"
-subscriptionsPerTopic: {{ partitionsPerTopic }}
-consumerPerSubscription: 1
-producersPerTopic: {{ partitionsPerTopic }}
-producerRate: {{ producerRate }}
-consumerBacklogSizeGB: 0
-testDurationMinutes: {{ duration }}
-"""
-
-KAFKA_SYSTEMD_SERVICE_TEMPLATE = """[Unit]
-Description=Service for controlling kafka openmessaging benchmark
-Wants=network.target
-Requires=network.target
-
-[Service]
-EnvironmentFile=-/etc/environment
-Environment=PYTHONPATH={{ charm_root }}/lib:{{ charm_root }}/venv:{{ charm_root }}/src/benchmark/wrapper
-ExecStart={{ charm_root }}/src/wrapper.py --test_name={{ test_name }} --command={{ command }} --is_coordinator={{ is_coordinator }} --workload={{ workload_name }} --threads={{ threads }} --parallel_processes={{ parallel_processes }} --duration={{ duration }} --peers={{ peers }} --extra_labels={{ labels }} {{ extra_config }}
-Restart=no
-TimeoutSec=600
-Type=simple
-"""
-
-WORKER_PARAMS_YAML_FILE = "worker_params.yaml"
-TEN_YEARS_IN_MINUTES = 5_256_000
-
-
-=======
->>>>>>> 65e71def
 class KafkaDatabaseState(DatabaseState):
     """State collection for the database relation."""
 
